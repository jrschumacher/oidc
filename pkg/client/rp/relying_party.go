package rp

import (
	"context"
	"encoding/base64"
	"errors"
	"fmt"
	"net/http"
	"net/url"
	"strings"
	"time"

	"github.com/google/uuid"
	"golang.org/x/oauth2"
	"gopkg.in/square/go-jose.v2"

	"github.com/zitadel/oidc/v2/pkg/client"
	httphelper "github.com/zitadel/oidc/v2/pkg/http"
	"github.com/zitadel/oidc/v2/pkg/oidc"
)

const (
	idTokenKey = "id_token"
	stateParam = "state"
	pkceCode   = "pkce"
)

var ErrUserInfoSubNotMatching = errors.New("sub from userinfo does not match the sub from the id_token")

// RelyingParty declares the minimal interface for oidc clients
type RelyingParty interface {
	// OAuthConfig returns the oauth2 Config
	OAuthConfig() *oauth2.Config

	// Issuer returns the issuer of the oidc config
	Issuer() string

	// IsPKCE returns if authorization is done using `Authorization Code Flow with Proof Key for Code Exchange (PKCE)`
	IsPKCE() bool

	// CookieHandler returns a http cookie handler used for various state transfer cookies
	CookieHandler() *httphelper.CookieHandler

	// HttpClient returns a http client used for calls to the openid provider, e.g. calling token endpoint
	HttpClient() *http.Client

	// IsOAuth2Only specifies whether relaying party handles only oauth2 or oidc calls
	IsOAuth2Only() bool

	// Signer is used if the relaying party uses the JWT Profile
	Signer() jose.Signer

	// GetEndSessionEndpoint returns the endpoint to sign out on a IDP
	GetEndSessionEndpoint() string

	// GetRevokeEndpoint returns the endpoint to revoke a specific token
	GetRevokeEndpoint() string

	// UserinfoEndpoint returns the userinfo
	UserinfoEndpoint() string

	// GetDeviceAuthorizationEndpoint returns the enpoint which can
	// be used to start a DeviceAuthorization flow.
	GetDeviceAuthorizationEndpoint() string

	// IDTokenVerifier returns the verifier interface used for oidc id_token verification
	IDTokenVerifier() IDTokenVerifier
	// ErrorHandler returns the handler used for callback errors

	ErrorHandler() func(http.ResponseWriter, *http.Request, string, string, string)
}

type ErrorHandler func(w http.ResponseWriter, r *http.Request, errorType string, errorDesc string, state string)

var DefaultErrorHandler ErrorHandler = func(w http.ResponseWriter, r *http.Request, errorType string, errorDesc string, state string) {
	http.Error(w, errorType+": "+errorDesc, http.StatusInternalServerError)
}

type relyingParty struct {
	issuer            string
	DiscoveryEndpoint string
	endpoints         Endpoints
	oauthConfig       *oauth2.Config
	oauth2Only        bool
	pkce              bool

	httpClient    *http.Client
	cookieHandler *httphelper.CookieHandler

	errorHandler    func(http.ResponseWriter, *http.Request, string, string, string)
	idTokenVerifier IDTokenVerifier
	verifierOpts    []VerifierOption
	signer          jose.Signer
}

func (rp *relyingParty) OAuthConfig() *oauth2.Config {
	return rp.oauthConfig
}

func (rp *relyingParty) Issuer() string {
	return rp.issuer
}

func (rp *relyingParty) IsPKCE() bool {
	return rp.pkce
}

func (rp *relyingParty) CookieHandler() *httphelper.CookieHandler {
	return rp.cookieHandler
}

func (rp *relyingParty) HttpClient() *http.Client {
	return rp.httpClient
}

func (rp *relyingParty) IsOAuth2Only() bool {
	return rp.oauth2Only
}

func (rp *relyingParty) Signer() jose.Signer {
	return rp.signer
}

func (rp *relyingParty) UserinfoEndpoint() string {
	return rp.endpoints.UserinfoURL
}

func (rp *relyingParty) GetDeviceAuthorizationEndpoint() string {
	return rp.endpoints.DeviceAuthorizationURL
}

func (rp *relyingParty) GetEndSessionEndpoint() string {
	return rp.endpoints.EndSessionURL
}

func (rp *relyingParty) GetRevokeEndpoint() string {
	return rp.endpoints.RevokeURL
}

func (rp *relyingParty) IDTokenVerifier() IDTokenVerifier {
	if rp.idTokenVerifier == nil {
		rp.idTokenVerifier = NewIDTokenVerifier(rp.issuer, rp.oauthConfig.ClientID, NewRemoteKeySet(rp.httpClient, rp.endpoints.JKWsURL), rp.verifierOpts...)
	}
	return rp.idTokenVerifier
}

func (rp *relyingParty) ErrorHandler() func(http.ResponseWriter, *http.Request, string, string, string) {
	if rp.errorHandler == nil {
		rp.errorHandler = DefaultErrorHandler
	}
	return rp.errorHandler
}

// NewRelyingPartyOAuth creates an (OAuth2) RelyingParty with the given
// OAuth2 Config and possible configOptions
// it will use the AuthURL and TokenURL set in config
func NewRelyingPartyOAuth(config *oauth2.Config, options ...Option) (RelyingParty, error) {
	rp := &relyingParty{
		oauthConfig: config,
		httpClient:  httphelper.DefaultHTTPClient,
		oauth2Only:  true,
	}

	for _, optFunc := range options {
		if err := optFunc(rp); err != nil {
			return nil, err
		}
	}

	// avoid races by calling these early
	_ = rp.IDTokenVerifier() // sets idTokenVerifier
	_ = rp.ErrorHandler()    // sets errorHandler

	return rp, nil
}

// NewRelyingPartyOIDC creates an (OIDC) RelyingParty with the given
// issuer, clientID, clientSecret, redirectURI, scopes and possible configOptions
// it will run discovery on the provided issuer and use the found endpoints
func NewRelyingPartyOIDC(issuer, clientID, clientSecret, redirectURI string, scopes []string, options ...Option) (RelyingParty, error) {
	rp := &relyingParty{
		issuer: issuer,
		oauthConfig: &oauth2.Config{
			ClientID:     clientID,
			ClientSecret: clientSecret,
			RedirectURL:  redirectURI,
			Scopes:       scopes,
		},
		httpClient: httphelper.DefaultHTTPClient,
		oauth2Only: false,
	}

	for _, optFunc := range options {
		if err := optFunc(rp); err != nil {
			return nil, err
		}
	}
	discoveryConfiguration, err := client.Discover(rp.issuer, rp.httpClient, rp.DiscoveryEndpoint)
	if err != nil {
		return nil, err
	}
	endpoints := GetEndpoints(discoveryConfiguration)
	rp.oauthConfig.Endpoint = endpoints.Endpoint
	rp.endpoints = endpoints

	// avoid races by calling these early
	_ = rp.IDTokenVerifier() // sets idTokenVerifier
	_ = rp.ErrorHandler()    // sets errorHandler

	return rp, nil
}

// Option is the type for providing dynamic options to the relyingParty
type Option func(*relyingParty) error

func WithCustomDiscoveryUrl(url string) Option {
	return func(rp *relyingParty) error {
		rp.DiscoveryEndpoint = url
		return nil
	}
}

// WithCookieHandler set a `CookieHandler` for securing the various redirects
func WithCookieHandler(cookieHandler *httphelper.CookieHandler) Option {
	return func(rp *relyingParty) error {
		rp.cookieHandler = cookieHandler
		return nil
	}
}

// WithPKCE sets the RP to use PKCE (oauth2 code challenge)
// it also sets a `CookieHandler` for securing the various redirects
// and exchanging the code challenge
func WithPKCE(cookieHandler *httphelper.CookieHandler) Option {
	return func(rp *relyingParty) error {
		rp.pkce = true
		rp.cookieHandler = cookieHandler
		return nil
	}
}

// WithHTTPClient provides the ability to set an http client to be used for the relaying party and verifier
func WithHTTPClient(client *http.Client) Option {
	return func(rp *relyingParty) error {
		rp.httpClient = client
		return nil
	}
}

func WithErrorHandler(errorHandler ErrorHandler) Option {
	return func(rp *relyingParty) error {
		rp.errorHandler = errorHandler
		return nil
	}
}

func WithVerifierOpts(opts ...VerifierOption) Option {
	return func(rp *relyingParty) error {
		rp.verifierOpts = opts
		return nil
	}
}

// WithClientKey specifies the path to the key.json to be used for the JWT Profile Client Authentication on the token endpoint
//
// deprecated: use WithJWTProfile(SignerFromKeyPath(path)) instead
func WithClientKey(path string) Option {
	return WithJWTProfile(SignerFromKeyPath(path))
}

// WithJWTProfile creates a signer used for the JWT Profile Client Authentication on the token endpoint
// When creating the signer, be sure to include the KeyID in the SigningKey.
// See client.NewSignerFromPrivateKeyByte for an example.
func WithJWTProfile(signerFromKey SignerFromKey) Option {
	return func(rp *relyingParty) error {
		signer, err := signerFromKey()
		if err != nil {
			return err
		}
		rp.signer = signer
		return nil
	}
}

type SignerFromKey func() (jose.Signer, error)

func SignerFromKeyPath(path string) SignerFromKey {
	return func() (jose.Signer, error) {
		config, err := client.ConfigFromKeyFile(path)
		if err != nil {
			return nil, err
		}
		return client.NewSignerFromPrivateKeyByte([]byte(config.Key), config.KeyID)
	}
}

func SignerFromKeyFile(fileData []byte) SignerFromKey {
	return func() (jose.Signer, error) {
		config, err := client.ConfigFromKeyFileData(fileData)
		if err != nil {
			return nil, err
		}
		return client.NewSignerFromPrivateKeyByte([]byte(config.Key), config.KeyID)
	}
}

func SignerFromKeyAndKeyID(key []byte, keyID string) SignerFromKey {
	return func() (jose.Signer, error) {
		return client.NewSignerFromPrivateKeyByte(key, keyID)
	}
}

// Discover calls the discovery endpoint of the provided issuer and returns the found endpoints
//
// deprecated: use client.Discover
func Discover(issuer string, httpClient *http.Client) (Endpoints, error) {
	wellKnown := strings.TrimSuffix(issuer, "/") + oidc.DiscoveryEndpoint
	req, err := http.NewRequest("GET", wellKnown, nil)
	if err != nil {
		return Endpoints{}, err
	}
	discoveryConfig := new(oidc.DiscoveryConfiguration)
	err = httphelper.HttpRequest(httpClient, req, &discoveryConfig)
	if err != nil {
		return Endpoints{}, err
	}
	if discoveryConfig.Issuer != issuer {
		return Endpoints{}, oidc.ErrIssuerInvalid
	}
	return GetEndpoints(discoveryConfig), nil
}

// AuthURL returns the auth request url
// (wrapping the oauth2 `AuthCodeURL`)
func AuthURL(state string, rp RelyingParty, opts ...AuthURLOpt) string {
	authOpts := make([]oauth2.AuthCodeOption, 0)
	for _, opt := range opts {
		authOpts = append(authOpts, opt()...)
	}
	return rp.OAuthConfig().AuthCodeURL(state, authOpts...)
}

// AuthURLHandler extends the `AuthURL` method with a http redirect handler
// including handling setting cookie for secure `state` transfer.
// Custom paramaters can optionally be set to the redirect URL.
func AuthURLHandler(stateFn func() string, rp RelyingParty, urlParam ...URLParamOpt) http.HandlerFunc {
	return func(w http.ResponseWriter, r *http.Request) {
		opts := make([]AuthURLOpt, len(urlParam))
		for i, p := range urlParam {
			opts[i] = AuthURLOpt(p)
		}

		state := stateFn()
		if err := trySetStateCookie(w, state, rp); err != nil {
			http.Error(w, "failed to create state cookie: "+err.Error(), http.StatusUnauthorized)
			return
		}
		if rp.IsPKCE() {
			codeChallenge, err := GenerateAndStoreCodeChallenge(w, rp)
			if err != nil {
				http.Error(w, "failed to create code challenge: "+err.Error(), http.StatusUnauthorized)
				return
			}
			opts = append(opts, WithCodeChallenge(codeChallenge))
		}

		http.Redirect(w, r, AuthURL(state, rp, opts...), http.StatusFound)
	}
}

// GenerateAndStoreCodeChallenge generates a PKCE code challenge and stores its verifier into a secure cookie
func GenerateAndStoreCodeChallenge(w http.ResponseWriter, rp RelyingParty) (string, error) {
	codeVerifier := base64.RawURLEncoding.EncodeToString([]byte(uuid.New().String()))
	if err := rp.CookieHandler().SetCookie(w, pkceCode, codeVerifier); err != nil {
		return "", err
	}
	return oidc.NewSHACodeChallenge(codeVerifier), nil
}

// CodeExchange handles the oauth2 code exchange, extracting and validating the id_token
// returning it parsed together with the oauth2 tokens (access, refresh)
func CodeExchange[C oidc.IDClaims](ctx context.Context, code string, rp RelyingParty, opts ...CodeExchangeOpt) (tokens *oidc.Tokens[C], err error) {
	ctx = context.WithValue(ctx, oauth2.HTTPClient, rp.HttpClient())
	codeOpts := make([]oauth2.AuthCodeOption, 0)
	for _, opt := range opts {
		codeOpts = append(codeOpts, opt()...)
	}

	token, err := rp.OAuthConfig().Exchange(ctx, code, codeOpts...)
	if err != nil {
		return nil, err
	}

	if rp.IsOAuth2Only() {
		return &oidc.Tokens[C]{Token: token}, nil
	}

	idTokenString, ok := token.Extra(idTokenKey).(string)
	if !ok {
		return nil, errors.New("id_token missing")
	}

	idToken, err := VerifyTokens[C](ctx, token.AccessToken, idTokenString, rp.IDTokenVerifier())
	if err != nil {
		return nil, err
	}

	return &oidc.Tokens[C]{Token: token, IDTokenClaims: idToken, IDToken: idTokenString}, nil
}

type CodeExchangeCallback[C oidc.IDClaims] func(w http.ResponseWriter, r *http.Request, tokens *oidc.Tokens[C], state string, rp RelyingParty)

// CodeExchangeHandler extends the `CodeExchange` method with a http handler
// including cookie handling for secure `state` transfer
<<<<<<< HEAD
// and optional PKCE code verifier checking.
// Custom paramaters can optionally be set to the token URL.
func CodeExchangeHandler(callback CodeExchangeCallback, rp RelyingParty, urlParam ...URLParamOpt) http.HandlerFunc {
=======
// and optional PKCE code verifier checking
func CodeExchangeHandler[C oidc.IDClaims](callback CodeExchangeCallback[C], rp RelyingParty) http.HandlerFunc {
>>>>>>> c6820ba8
	return func(w http.ResponseWriter, r *http.Request) {
		state, err := tryReadStateCookie(w, r, rp)
		if err != nil {
			http.Error(w, "failed to get state: "+err.Error(), http.StatusUnauthorized)
			return
		}
		params := r.URL.Query()
		if params.Get("error") != "" {
			rp.ErrorHandler()(w, r, params.Get("error"), params.Get("error_description"), state)
			return
		}
		codeOpts := make([]CodeExchangeOpt, len(urlParam))
		for i, p := range urlParam {
			codeOpts[i] = CodeExchangeOpt(p)
		}

		if rp.IsPKCE() {
			codeVerifier, err := rp.CookieHandler().CheckCookie(r, pkceCode)
			if err != nil {
				http.Error(w, "failed to get code verifier: "+err.Error(), http.StatusUnauthorized)
				return
			}
			codeOpts = append(codeOpts, WithCodeVerifier(codeVerifier))
		}
		if rp.Signer() != nil {
			assertion, err := client.SignedJWTProfileAssertion(rp.OAuthConfig().ClientID, []string{rp.Issuer()}, time.Hour, rp.Signer())
			if err != nil {
				http.Error(w, "failed to build assertion: "+err.Error(), http.StatusUnauthorized)
				return
			}
			codeOpts = append(codeOpts, WithClientAssertionJWT(assertion))
		}
		tokens, err := CodeExchange[C](r.Context(), params.Get("code"), rp, codeOpts...)
		if err != nil {
			http.Error(w, "failed to exchange token: "+err.Error(), http.StatusUnauthorized)
			return
		}
		callback(w, r, tokens, state, rp)
	}
}

type CodeExchangeUserinfoCallback[C oidc.IDClaims] func(w http.ResponseWriter, r *http.Request, tokens *oidc.Tokens[C], state string, provider RelyingParty, info *oidc.UserInfo)

// UserinfoCallback wraps the callback function of the CodeExchangeHandler
// and calls the userinfo endpoint with the access token
// on success it will pass the userinfo into its callback function as well
func UserinfoCallback[C oidc.IDClaims](f CodeExchangeUserinfoCallback[C]) CodeExchangeCallback[C] {
	return func(w http.ResponseWriter, r *http.Request, tokens *oidc.Tokens[C], state string, rp RelyingParty) {
		info, err := Userinfo(tokens.AccessToken, tokens.TokenType, tokens.IDTokenClaims.GetSubject(), rp)
		if err != nil {
			http.Error(w, "userinfo failed: "+err.Error(), http.StatusUnauthorized)
			return
		}
		f(w, r, tokens, state, rp, info)
	}
}

// Userinfo will call the OIDC Userinfo Endpoint with the provided token
func Userinfo(token, tokenType, subject string, rp RelyingParty) (*oidc.UserInfo, error) {
	req, err := http.NewRequest("GET", rp.UserinfoEndpoint(), nil)
	if err != nil {
		return nil, err
	}
	req.Header.Set("authorization", tokenType+" "+token)
	userinfo := new(oidc.UserInfo)
	if err := httphelper.HttpRequest(rp.HttpClient(), req, &userinfo); err != nil {
		return nil, err
	}
	if userinfo.Subject != subject {
		return nil, ErrUserInfoSubNotMatching
	}
	return userinfo, nil
}

func trySetStateCookie(w http.ResponseWriter, state string, rp RelyingParty) error {
	if rp.CookieHandler() != nil {
		if err := rp.CookieHandler().SetCookie(w, stateParam, state); err != nil {
			return err
		}
	}
	return nil
}

func tryReadStateCookie(w http.ResponseWriter, r *http.Request, rp RelyingParty) (state string, err error) {
	if rp.CookieHandler() == nil {
		return r.FormValue(stateParam), nil
	}
	state, err = rp.CookieHandler().CheckQueryCookie(r, stateParam)
	if err != nil {
		return "", err
	}
	rp.CookieHandler().DeleteCookie(w, stateParam)
	return state, nil
}

type OptionFunc func(RelyingParty)

type Endpoints struct {
	oauth2.Endpoint
	IntrospectURL          string
	UserinfoURL            string
	JKWsURL                string
	EndSessionURL          string
	RevokeURL              string
	DeviceAuthorizationURL string
}

func GetEndpoints(discoveryConfig *oidc.DiscoveryConfiguration) Endpoints {
	return Endpoints{
		Endpoint: oauth2.Endpoint{
			AuthURL:   discoveryConfig.AuthorizationEndpoint,
			AuthStyle: oauth2.AuthStyleAutoDetect,
			TokenURL:  discoveryConfig.TokenEndpoint,
		},
		IntrospectURL:          discoveryConfig.IntrospectionEndpoint,
		UserinfoURL:            discoveryConfig.UserinfoEndpoint,
		JKWsURL:                discoveryConfig.JwksURI,
		EndSessionURL:          discoveryConfig.EndSessionEndpoint,
		RevokeURL:              discoveryConfig.RevocationEndpoint,
		DeviceAuthorizationURL: discoveryConfig.DeviceAuthorizationEndpoint,
	}
}

// withURLParam sets custom url paramaters.
// This is the generalized, unexported, function used by both
// URLParamOpt and AuthURLOpt.
func withURLParam(key, value string) func() []oauth2.AuthCodeOption {
	return func() []oauth2.AuthCodeOption {
		return []oauth2.AuthCodeOption{
			oauth2.SetAuthURLParam(key, value),
		}
	}
}

// withPrompt sets the `prompt` params in the auth request
// This is the generalized, unexported, function used by both
// URLParamOpt and AuthURLOpt.
func withPrompt(prompt ...string) func() []oauth2.AuthCodeOption {
	return withURLParam("prompt", oidc.SpaceDelimitedArray(prompt).Encode())
}

type URLParamOpt func() []oauth2.AuthCodeOption

// WithURLParam allows setting custom key-vale pairs
// to an OAuth2 URL.
func WithURLParam(key, value string) URLParamOpt {
	return withURLParam(key, value)
}

// WithPromptURLParam sets the `prompt` parameter in a URL.
func WithPromptURLParam(prompt ...string) URLParamOpt {
	return withPrompt(prompt...)
}

type AuthURLOpt func() []oauth2.AuthCodeOption

// WithCodeChallenge sets the `code_challenge` params in the auth request
func WithCodeChallenge(codeChallenge string) AuthURLOpt {
	return func() []oauth2.AuthCodeOption {
		return []oauth2.AuthCodeOption{
			oauth2.SetAuthURLParam("code_challenge", codeChallenge),
			oauth2.SetAuthURLParam("code_challenge_method", "S256"),
		}
	}
}

// WithPrompt sets the `prompt` params in the auth request
func WithPrompt(prompt ...string) AuthURLOpt {
	return withPrompt(prompt...)
}

type CodeExchangeOpt func() []oauth2.AuthCodeOption

// WithCodeVerifier sets the `code_verifier` param in the token request
func WithCodeVerifier(codeVerifier string) CodeExchangeOpt {
	return func() []oauth2.AuthCodeOption {
		return []oauth2.AuthCodeOption{oauth2.SetAuthURLParam("code_verifier", codeVerifier)}
	}
}

// WithClientAssertionJWT sets the `client_assertion` param in the token request
func WithClientAssertionJWT(clientAssertion string) CodeExchangeOpt {
	return func() []oauth2.AuthCodeOption {
		return client.ClientAssertionCodeOptions(clientAssertion)
	}
}

type tokenEndpointCaller struct {
	RelyingParty
}

func (t tokenEndpointCaller) TokenEndpoint() string {
	return t.OAuthConfig().Endpoint.TokenURL
}

type RefreshTokenRequest struct {
	RefreshToken        string                   `schema:"refresh_token"`
	Scopes              oidc.SpaceDelimitedArray `schema:"scope"`
	ClientID            string                   `schema:"client_id"`
	ClientSecret        string                   `schema:"client_secret"`
	ClientAssertion     string                   `schema:"client_assertion"`
	ClientAssertionType string                   `schema:"client_assertion_type"`
	GrantType           oidc.GrantType           `schema:"grant_type"`
}

func RefreshAccessToken(rp RelyingParty, refreshToken, clientAssertion, clientAssertionType string) (*oauth2.Token, error) {
	request := RefreshTokenRequest{
		RefreshToken:        refreshToken,
		Scopes:              rp.OAuthConfig().Scopes,
		ClientID:            rp.OAuthConfig().ClientID,
		ClientSecret:        rp.OAuthConfig().ClientSecret,
		ClientAssertion:     clientAssertion,
		ClientAssertionType: clientAssertionType,
		GrantType:           oidc.GrantTypeRefreshToken,
	}
	return client.CallTokenEndpoint(request, tokenEndpointCaller{RelyingParty: rp})
}

func EndSession(rp RelyingParty, idToken, optionalRedirectURI, optionalState string) (*url.URL, error) {
	request := oidc.EndSessionRequest{
		IdTokenHint:           idToken,
		ClientID:              rp.OAuthConfig().ClientID,
		PostLogoutRedirectURI: optionalRedirectURI,
		State:                 optionalState,
	}
	return client.CallEndSessionEndpoint(request, nil, rp)
}

// RevokeToken requires a RelyingParty that is also a client.RevokeCaller.  The RelyingParty
// returned by NewRelyingPartyOIDC() meets that criteria, but the one returned by
// NewRelyingPartyOAuth() does not.
//
// tokenTypeHint should be either "id_token" or "refresh_token".
func RevokeToken(rp RelyingParty, token string, tokenTypeHint string) error {
	request := client.RevokeRequest{
		Token:         token,
		TokenTypeHint: tokenTypeHint,
		ClientID:      rp.OAuthConfig().ClientID,
		ClientSecret:  rp.OAuthConfig().ClientSecret,
	}
	if rc, ok := rp.(client.RevokeCaller); ok && rc.GetRevokeEndpoint() != "" {
		return client.CallRevokeEndpoint(request, nil, rc)
	}
	return fmt.Errorf("RelyingParty does not support RevokeCaller")
}<|MERGE_RESOLUTION|>--- conflicted
+++ resolved
@@ -412,14 +412,9 @@
 
 // CodeExchangeHandler extends the `CodeExchange` method with a http handler
 // including cookie handling for secure `state` transfer
-<<<<<<< HEAD
 // and optional PKCE code verifier checking.
 // Custom paramaters can optionally be set to the token URL.
-func CodeExchangeHandler(callback CodeExchangeCallback, rp RelyingParty, urlParam ...URLParamOpt) http.HandlerFunc {
-=======
-// and optional PKCE code verifier checking
-func CodeExchangeHandler[C oidc.IDClaims](callback CodeExchangeCallback[C], rp RelyingParty) http.HandlerFunc {
->>>>>>> c6820ba8
+func CodeExchangeHandler[C oidc.IDClaims](callback CodeExchangeCallback[C], rp RelyingParty, urlParam ...URLParamOpt) http.HandlerFunc {
 	return func(w http.ResponseWriter, r *http.Request) {
 		state, err := tryReadStateCookie(w, r, rp)
 		if err != nil {
